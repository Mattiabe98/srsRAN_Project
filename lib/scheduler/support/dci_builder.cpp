--- conflicted
+++ resolved
@@ -1,8 +1,4 @@
 /*
-<<<<<<< HEAD
-=======
- * Copyright 2021-2025 Software Radio Systems Limited
->>>>>>> 90ff365f
  *
  * Copyright 2021-2025 Software Radio Systems Limited
  *
