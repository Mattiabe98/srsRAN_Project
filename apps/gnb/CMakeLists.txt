--- conflicted
+++ resolved
@@ -48,7 +48,7 @@
                 srsran_gateway
                 mac_fapi_adaptor_factory
                 phy_fapi_adaptor_factory
-                srsran_fapi_message_loggers
+                srsran_fapi
                 srsran_phy_support
                 srsran_upper_phy
                 srsran_signal_processors
@@ -69,58 +69,4 @@
         message(WARNING "No radio driver found - gNB application will not be built. "
         "Please install UHD to build gNB. See docs.srsran.com for details.")
 
-<<<<<<< HEAD
-=======
-if (ZEROMQ_FOUND OR UHD_FOUND)
-
-        add_subdirectory(adapters)
-
-        add_executable(gnb
-                gnb.cpp
-                gnb_appconfig_cli11_schema.cpp
-                gnb_appconfig_validators.cpp
-                gnb_appconfig_translators.cpp
-                fapi_factory.cpp
-                phy_factory.cpp
-                helpers/metrics_plotter_stdout.cpp
-                helpers/gnb_console_helper.cpp
-                )
-
-        install(TARGETS gnb
-                CONFIGURATIONS Release
-                RUNTIME)
-
-        target_link_libraries(gnb
-                srsgnb_app_f1u_connector
-                srsran_cu_up
-                srsran_cu_cp
-                srsran_io_broker
-                srsran_ngap
-                ngap_asn1
-                srsran_du_high
-                srsran_gateway
-                mac_fapi_adaptor_factory
-                phy_fapi_adaptor_factory
-                srsran_fapi
-                srsran_phy_support
-                srsran_upper_phy
-                srsran_signal_processors
-                srsran_channel_processors
-                srsran_channel_equalizer
-                srsran_lower_phy
-                srsran_radio
-                srsran_pcap
-                srsran_support
-                srsran_build_info
-                )
-        add_backward(gnb)
-
-        target_include_directories(gnb PRIVATE ${CMAKE_SOURCE_DIR})
-        include_directories(${CMAKE_SOURCE_DIR}/external)
-
-else (ZEROMQ_FOUND OR UHD_FOUND)
-        message(WARNING "No radio driver found - gNB application will not be built. "
-                "Please install UHD or ZMQ to build gNB. See docs.srsran.com for details.")
-
->>>>>>> f893a6c0
 endif (ZEROMQ_FOUND OR UHD_FOUND)